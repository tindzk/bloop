package build

object Dependencies {
  val Scala210Version = "2.10.7"
  val Scala211Version = "2.11.12"
  val Scala212Version = "2.12.8"

  val nailgunVersion = "ee3c4343"
  // Used to download the python client instead of resolving
  val nailgunCommit = "d7ed5db"

<<<<<<< HEAD
  val zincVersion = "1.3.0-M4+22-4704d479"
  val bspVersion = "2.0.0-M4+1-4ddca89a"
  val javaDebugVersion = "0.21.0+1-7f1080f1"

=======
  val zincVersion = "1.3.0-M4+25-0283d5c6"
  val bspVersion = "2.0.0-M4"
>>>>>>> 3f2ffa65
  val scalazVersion = "7.2.20"
  val coursierVersion = "1.1.0-M14-4"
  val lmVersion = "1.0.0"
  val configDirsVersion = "10"
  val caseAppVersion = "1.2.0-faster-compile-time"
  val sourcecodeVersion = "0.1.4"
  val sbtTestInterfaceVersion = "1.0"
  val sbtTestAgentVersion = "1.0.4"
  val junitVersion = "0.11"
  val junitSystemRulesVersion = "1.19.0"
  val graphvizVersion = "0.2.2"
  val directoryWatcherVersion = "0.8.0+6-f651bd93"
  val mavenApiVersion = "3.6.1"
  val mavenAnnotationsVersion = "3.5"
  val mavenScalaPluginVersion = "3.2.2"
  val gradleVersion = "3.5"
  val groovyVersion = "2.5.0"
  val ipcsocketVersion = "1.0.1"
  val monixVersion = "2.3.3"
  val circeVersion = "0.9.3"
  val nuprocessVersion = "1.2.4"
  val shapelessVersion = "2.3.3-lower-priority-coproduct"
  val scalaNativeVersion = "0.3.7"
  val scalaJs06Version = "0.6.25"
  val scalaJs10Version = "1.0.0-M5"
  val millVersion = "0.3.6"
  val xxHashVersion = "1.3.0"
  val ztVersion = "1.13"
  val difflibVersion = "1.3.0"
  val braveVersion = "5.6.1"
  val zipkinSenderVersion = "2.7.15"
  val jnaVersion = "4.5.0"
  val asmVersion = "6.0"

  import sbt.librarymanagement.syntax.stringToOrganization
  val zinc = "ch.epfl.scala" %% "zinc" % zincVersion
  val bsp = "ch.epfl.scala" %% "bsp4s" % bspVersion
  val nailgun = "ch.epfl.scala" % "nailgun-server" % nailgunVersion
  val javaDebug = "ch.epfl.scala" % "com-microsoft-java-debug-core" % javaDebugVersion

  val configDirectories = "io.github.soc" % "directories" % configDirsVersion
  val libraryManagement = "org.scala-sbt" %% "librarymanagement-ivy" % lmVersion
  val scalazCore = "org.scalaz" %% "scalaz-core" % scalazVersion
  val scalazConcurrent = "org.scalaz" %% "scalaz-concurrent" % scalazVersion
  val coursier = "io.get-coursier" %% "coursier" % coursierVersion
  val coursierCache = "io.get-coursier" %% "coursier-cache" % coursierVersion
  val coursierScalaz = "io.get-coursier" %% "coursier-scalaz-interop" % coursierVersion
  val shapeless = "ch.epfl.scala" %% "shapeless" % shapelessVersion
  val caseApp = "ch.epfl.scala" %% "case-app" % caseAppVersion
  val sourcecode = "com.lihaoyi" %% "sourcecode" % sourcecodeVersion
  val sbtTestInterface = "org.scala-sbt" % "test-interface" % sbtTestInterfaceVersion
  val sbtTestAgent = "org.scala-sbt" % "test-agent" % sbtTestAgentVersion

  val scalatest = "org.scalatest" % "scalatest_2.12" % "3.0.5"
  val utest = "com.lihaoyi" %% "utest" % "0.6.6"
  val pprint = "com.lihaoyi" %% "pprint" % "0.5.3"
  val scalacheck = "org.scalacheck" %% "scalacheck" % "1.13.4"
  val junit = "com.novocode" % "junit-interface" % junitVersion
  val graphviz = "guru.nidi" % "graphviz-java" % graphvizVersion
  val directoryWatcher = "ch.epfl.scala" % "directory-watcher" % directoryWatcherVersion
  val difflib = "com.googlecode.java-diff-utils" % "diffutils" % difflibVersion
  val junitSystemRules = "com.github.stefanbirkner" % "system-rules" % junitSystemRulesVersion

  import sbt.Provided
  val mavenCore = "org.apache.maven" % "maven-core" % mavenApiVersion % Provided
  val mavenPluginApi = "org.apache.maven" % "maven-plugin-api" % mavenApiVersion
  val mavenInvoker = "org.apache.maven.shared" % "maven-invoker" % "3.0.1"
  val mavenPluginAnnotations = "org.apache.maven.plugin-tools" % "maven-plugin-annotations" % mavenAnnotationsVersion % Provided
  val mavenScalaPlugin = "net.alchim31.maven" % "scala-maven-plugin" % mavenScalaPluginVersion

  val gradleCore = "org.gradle" % "gradle-core" % gradleVersion % Provided
  val gradleWorkers = "org.gradle" % "gradle-workers" % gradleVersion % Provided
  val gradleDependencyManagement = "org.gradle" % "gradle-dependency-management" % gradleVersion % Provided
  val gradleToolingApi = "org.gradle" % "gradle-tooling-api" % gradleVersion % Provided
  val groovy = "org.codehaus.groovy" % "groovy" % groovyVersion % Provided

  val monix = "io.monix" %% "monix" % monixVersion
  val circeDerivation = "io.circe" %% "circe-derivation" % "0.9.0-M3"
  val circeParser = "io.circe" %% "circe-parser" % circeVersion
  val circeCore = "io.circe" %% "circe-core" % circeVersion
  val circeGeneric = "io.circe" %% "circe-generic" % circeVersion
  val nuprocess = "com.zaxxer" % "nuprocess" % nuprocessVersion

  val scalaNativeTools = "org.scala-native" %% "tools" % scalaNativeVersion
  val scalaJsTools06 = "org.scala-js" %% "scalajs-tools" % scalaJs06Version
  val scalaJsSbtTestAdapter06 = "org.scala-js" %% "scalajs-sbt-test-adapter" % scalaJs06Version
  val scalaJsEnvs06 = "org.scala-js" %% "scalajs-js-envs" % scalaJs06Version

  val scalaJsLinker10 = "org.scala-js" %% "scalajs-linker" % scalaJs10Version
  val scalaJsIO10 = "org.scala-js" %% "scalajs-io" % scalaJs10Version
  val scalaJsEnvs10 = "org.scala-js" %% "scalajs-js-envs" % scalaJs10Version
  val scalaJsEnvNode10 = "org.scala-js" %% "scalajs-env-nodejs" % scalaJs10Version
  val scalaJsEnvJsdomNode10 = "org.scala-js" %% "scalajs-env-jsdom-nodejs" % scalaJs10Version
  val scalaJsSbtTestAdapter10 = "org.scala-js" %% "scalajs-sbt-test-adapter" % scalaJs10Version
  val scalaJsLogging10 = "org.scala-js" %% "scalajs-logging" % scalaJs10Version

  val mill = "com.lihaoyi" %% "mill-scalalib" % millVersion % Provided
  val xxHashLibrary = "net.jpountz.lz4" % "lz4" % xxHashVersion
  val zt = "org.zeroturnaround" % "zt-zip" % ztVersion

  val brave = "io.zipkin.brave" % "brave" % braveVersion
  val zipkinSender = "io.zipkin.reporter2" % "zipkin-sender-urlconnection" % zipkinSenderVersion
  val zipkinOkHttp = "io.zipkin.reporter2" % "zipkin-sender-okhttp3" % zipkinSenderVersion

  val jna = "net.java.dev.jna" % "jna" % jnaVersion
  val jnaPlatform = "net.java.dev.jna" % "jna-platform" % jnaVersion
  val asm = "org.ow2.asm" % "asm" % asmVersion
  val asmUtil = "org.ow2.asm" % "asm-util" % asmVersion
}<|MERGE_RESOLUTION|>--- conflicted
+++ resolved
@@ -9,15 +9,10 @@
   // Used to download the python client instead of resolving
   val nailgunCommit = "d7ed5db"
 
-<<<<<<< HEAD
-  val zincVersion = "1.3.0-M4+22-4704d479"
+  val zincVersion = "1.3.0-M4+25-0283d5c6"
   val bspVersion = "2.0.0-M4+1-4ddca89a"
   val javaDebugVersion = "0.21.0+1-7f1080f1"
 
-=======
-  val zincVersion = "1.3.0-M4+25-0283d5c6"
-  val bspVersion = "2.0.0-M4"
->>>>>>> 3f2ffa65
   val scalazVersion = "7.2.20"
   val coursierVersion = "1.1.0-M14-4"
   val lmVersion = "1.0.0"
